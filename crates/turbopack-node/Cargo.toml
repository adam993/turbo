--- conflicted
+++ resolved
@@ -14,21 +14,6 @@
 futures = { workspace = true }
 futures-retry = { workspace = true }
 indexmap = { workspace = true, features = ["serde"] }
-<<<<<<< HEAD
-mime = "0.3.16"
-serde = "1.0.136"
-serde_json = "1.0.85"
-serde_qs = "0.10.1"
-tokio = { version = "1.21.2", features = ["full"] }
-turbo-tasks = { path = "../turbo-tasks" }
-turbo-tasks-env = { path = "../turbo-tasks-env" }
-turbo-tasks-fs = { path = "../turbo-tasks-fs" }
-turbopack-core = { path = "../turbopack-core" }
-turbopack-dev-server = { path = "../turbopack-dev-server" }
-turbopack-ecmascript = { path = "../turbopack-ecmascript" }
-url = "2.2.2"
-urlencoding = "2.1.2"
-=======
 mime = { workspace = true }
 serde = { workspace = true }
 serde_json = { workspace = true }
@@ -41,7 +26,7 @@
 turbopack-dev-server = { workspace = true }
 turbopack-ecmascript = { workspace = true }
 url = { workspace = true }
->>>>>>> 144519e1
+urlencoding = { workspace = true }
 
 [build-dependencies]
 turbo-tasks-build = { workspace = true }